"""Database access helpers for the analytics/admin app."""

from __future__ import annotations

import os
from contextlib import contextmanager
from dataclasses import dataclass
from typing import Any, Dict, Iterable, List

import pandas as pd
import pendulum
from dotenv import load_dotenv
from psycopg import connect
from psycopg.rows import dict_row

load_dotenv()



def _read_dataframe(query: str, params: Iterable[Any] | None = None) -> pd.DataFrame:
    conn_str = os.getenv("SUPABASE_CONNECTION_STRING")
    if not conn_str:
        raise RuntimeError("SUPABASE_CONNECTION_STRING is not configured")
    params = tuple(params or [])
    with connect(conn_str) as conn:
        with conn.cursor() as cur:
            cur.execute(query, params)
            columns = [desc[0] for desc in cur.description]
            rows = cur.fetchall()
    return pd.DataFrame(rows, columns=columns)

def _safe_number(value: Any) -> float:
    if value is None:
        return 0.0
    try:
        if isinstance(value, (int, float)):
            return float(value)
        numeric = pd.to_numeric(value, errors='coerce')
        if pd.isna(numeric):
            return 0.0
        return float(numeric)
    except Exception:  # noqa: BLE001
        return 0.0


@dataclass
class DateFilters:
    start_date: str | None
    end_date: str | None


@contextmanager
def get_connection():
    conn_str = os.getenv("SUPABASE_CONNECTION_STRING")
    if not conn_str:
        raise RuntimeError("SUPABASE_CONNECTION_STRING is not configured")
    with connect(conn_str, row_factory=dict_row) as conn:
        yield conn


def fetch_reference_data() -> Dict[str, pd.DataFrame]:
    # Exclude suppliers (customer_type = 'supplier') and archived records from dashboard filters
    queries = {
        "customers": "select customer_id, customer_name, market, merchant_group from dw.dim_customer where (archived = false or archived is null) and (customer_type != 'supplier' or customer_type is null) order by customer_name",
        "products": "select product_id, product_code, item_name, product_group from dw.dim_product where (archived = false or archived is null) order by item_name",
        "clusters": "select cluster_id, cluster_label from dw.dim_cluster order by cluster_id",
        "markets": "select distinct market from dw.dim_customer where (archived = false or archived is null) and (customer_type != 'supplier' or customer_type is null) order by market",
        "merchant_groups": "select distinct merchant_group from dw.dim_customer where (archived = false or archived is null) and (customer_type != 'supplier' or customer_type is null) and merchant_group is not null and merchant_group <> '' order by merchant_group"
    }
    frames: Dict[str, pd.DataFrame] = {}
    for key, query in queries.items():
        frames[key] = _read_dataframe(query)
    return frames


def build_where_clause(filters: Dict[str, Iterable[Any]], date_filters: DateFilters) -> tuple[str, List[Any]]:
    clauses: List[str] = []
    params: List[Any] = []
    for col, values in filters.items():
        value_list = [v for v in values if v not in (None, "All")]
        if value_list:
            placeholders = ",".join(["%s"] * len(value_list))
            clauses.append(f"{col} in ({placeholders})")
            params.extend(value_list)
    if date_filters.start_date:
        clauses.append("invoice_date >= %s")
        params.append(date_filters.start_date)
    if date_filters.end_date:
        clauses.append("invoice_date <= %s")
        params.append(date_filters.end_date)
    where_sql = " where " + " and ".join(clauses) if clauses else ""
    return where_sql, params


def fetch_sales_timeseries(filters: Dict[str, Iterable[Any]], date_filters: DateFilters) -> pd.DataFrame:
    where_sql, params = build_where_clause({
        "customer_id": filters.get("customer_id", []),
        "cluster_id": filters.get("cluster_id", []),
        "market": filters.get("market", []),
        "merchant_group": filters.get("merchant_group", []),
        "product_group": filters.get("product_group", []),
    }, date_filters)
    query = f"""
        select
            invoice_date,
            sum(line_amount) as revenue,
            sum(qty) as quantity
        from mart.sales_enriched
        {where_sql}
        group by invoice_date
        order by invoice_date
    """
    return _read_dataframe(query, params)


def fetch_comparison_metrics(current_end: pendulum.DateTime, filters: Dict[str, Iterable[Any]]) -> pd.DataFrame:
    """Return current vs prior-year metrics for WTD/MTD/YTD windows."""
    comparison_ranges = {
        'WTD': (current_end.start_of('week'), current_end),
        'MTD': (current_end.start_of('month'), current_end),
        'YTD': (current_end.start_of('year'), current_end),
    }
    records: List[Dict[str, Any]] = []

    for label, (start, end) in comparison_ranges.items():
        current_filters = DateFilters(start_date=start.to_date_string(), end_date=end.to_date_string())
        where_sql, params = build_where_clause({
            'customer_id': filters.get('customer_id', []),
            'cluster_id': filters.get('cluster_id', []),
            'market': filters.get('market', []),
            'merchant_group': filters.get('merchant_group', []),
            'product_group': filters.get('product_group', []),
        }, current_filters)
        current_query = f"""
            select
                coalesce(sum(line_amount), 0) as revenue,
                coalesce(sum(qty), 0) as quantity
            from mart.sales_enriched
            {where_sql}
        """
        current_df = _read_dataframe(current_query, params)
        current_row = current_df.iloc[0] if not current_df.empty else {}

        prev_start = start.subtract(years=1)
        prev_end = end.subtract(years=1)
        previous_filters = DateFilters(start_date=prev_start.to_date_string(), end_date=prev_end.to_date_string())
        prev_where, prev_params = build_where_clause({
            'customer_id': filters.get('customer_id', []),
            'cluster_id': filters.get('cluster_id', []),
            'market': filters.get('market', []),
            'merchant_group': filters.get('merchant_group', []),
            'product_group': filters.get('product_group', []),
        }, previous_filters)
        previous_query = f"""
            select
                coalesce(sum(line_amount), 0) as revenue,
                coalesce(sum(qty), 0) as quantity
            from mart.sales_enriched
            {prev_where}
        """
        previous_df = _read_dataframe(previous_query, prev_params)
        previous_row = previous_df.iloc[0] if not previous_df.empty else {}

        current_revenue = _safe_number(current_row.get('revenue'))
        previous_revenue = _safe_number(previous_row.get('revenue'))
        current_qty = _safe_number(current_row.get('quantity'))
        previous_qty = _safe_number(previous_row.get('quantity'))

        records.append({
            'period': label,
            'current_revenue': current_revenue,
            'previous_revenue': previous_revenue,
            'current_qty': current_qty,
            'previous_qty': previous_qty,
        })
    return pd.DataFrame(records)


def fetch_breakdown(dimension: str, filters: Dict[str, Iterable[Any]], date_filters: DateFilters) -> pd.DataFrame:
    allowed_dimensions = {
        "market": "market",
        "merchant_group": "merchant_group",
        "customer": "customer_name",
        "parent_customer": "merchant_group",
        "cluster": "cluster_label",
        "product_group": "product_group",
        "product": "item_name",
    }
    column = allowed_dimensions.get(dimension, dimension)
    where_sql, params = build_where_clause({
        "customer_id": filters.get("customer_id", []),
        "cluster_id": filters.get("cluster_id", []),
        "market": filters.get("market", []),
        "merchant_group": filters.get("merchant_group", []),
        "product_group": filters.get("product_group", []),
    }, date_filters)
    query = f"""
        select
            coalesce({column}, 'Unknown') as label,
            sum(line_amount) as revenue,
            sum(qty) as quantity
        from mart.sales_enriched
        {where_sql}
        group by 1
        order by revenue desc
    """
    return _read_dataframe(query, params)


def fetch_top_performers(dimension: str, filters: Dict[str, Iterable[Any]],
                         date_filters: DateFilters, limit: int = 10) -> pd.DataFrame:
    map_dimension = {
        "products": "item_name",
        "customers": "customer_name",
        "parent_customers": "merchant_group",
    }
    column = map_dimension[dimension]
    where_sql, params = build_where_clause({
        "customer_id": filters.get("customer_id", []),
        "cluster_id": filters.get("cluster_id", []),
        "market": filters.get("market", []),
        "merchant_group": filters.get("merchant_group", []),
        "product_group": filters.get("product_group", []),
    }, date_filters)
    query = f"""
        select
            coalesce({column}, 'Unknown') as label,
            sum(line_amount) as revenue,
            sum(qty) as quantity
        from mart.sales_enriched
        {where_sql}
        group by 1
        order by revenue desc
        limit {limit}
    """
    return _read_dataframe(query, params)




def fetch_year_over_year_breakdown(
    dimension: str,
    filters: Dict[str, Iterable[Any]],
    start_date: str | None,
    end_date: str | None,
    years: int = 4,
) -> pd.DataFrame:
    dimension_map = {
        'customer': 'customer_name',
        'merchant_group': 'merchant_group',
        'cluster': 'cluster_label',
        'market': 'market',
        'product': 'item_name',
        'product_group': 'product_group',
    }
    column = dimension_map.get(dimension)
    if column is None:
        raise ValueError(f"Unsupported dimension '{dimension}'")

    base_end = pendulum.parse(end_date) if end_date else pendulum.now('UTC')
    base_start = pendulum.parse(start_date) if start_date else base_end.start_of('year')

    if base_start > base_end:
        base_start, base_end = base_end.start_of('year'), base_end

    year_labels = ['TY', 'LY', 'LLY', 'LLLY'][:years]
    result: pd.DataFrame | None = None

    for offset, label in enumerate(year_labels):
        period_start = base_start.subtract(years=offset)
        period_end = base_end.subtract(years=offset)
        date_filters = DateFilters(period_start.to_date_string(), period_end.to_date_string())
        where_sql, params = build_where_clause({
            'customer_id': filters.get('customer_id', []),
            'cluster_id': filters.get('cluster_id', []),
            'market': filters.get('market', []),
            'merchant_group': filters.get('merchant_group', []),
            'product_group': filters.get('product_group', []),
            'product_id': filters.get('product_id', []),
        }, date_filters)
        query = f"""
            select
                coalesce({column}, 'Unknown') as label,
                coalesce(sum(line_amount), 0) as revenue
            from mart.sales_enriched
            {where_sql}
            group by 1
        """
        df = _read_dataframe(query, params)
        if df.empty:
            df = pd.DataFrame({'label': [], label: []})
        else:
            df[label] = df['revenue'].apply(_safe_number)
            df = df[['label', label]]

        if result is None:
            result = df
        else:
            result = result.merge(df, on='label', how='outer')

    if result is None:
        result = pd.DataFrame(columns=['label'] + year_labels)

    for label in year_labels:
        if label in result.columns:
            result[label] = result[label].apply(_safe_number)

    return result.fillna(0.0).sort_values(year_labels[0], ascending=False)



def fetch_cluster_members() -> pd.DataFrame:
    query = """
        select
            cl.cluster_id,
            cl.cluster_label,
            cust.customer_id,
            cust.customer_name
        from dw.dim_customer_cluster cl_map
        left join dw.dim_cluster cl on cl.cluster_id = cl_map.cluster_id
        left join dw.dim_customer cust on cust.customer_id = cl_map.customer_id
        order by cl.cluster_id, cust.customer_name
    """
    return _read_dataframe(query)

def fetch_transactions(filters: Dict[str, Iterable[Any]], date_filters: DateFilters) -> pd.DataFrame:
    where_sql, params = build_where_clause({
        "customer_id": filters.get("customer_id", []),
        "cluster_id": filters.get("cluster_id", []),
        "market": filters.get("market", []),
        "merchant_group": filters.get("merchant_group", []),
        "product_group": filters.get("product_group", []),
        "product_id": filters.get("product_id", []),
    }, date_filters)
    query = f"""
        select
            invoice_date,
            invoice_number,
            customer_name,
            merchant_group,
            market,
            item_name,
            product_group,
            qty,
            unit_price,
            line_amount,
            load_source
        from mart.sales_enriched
        {where_sql}
        order by invoice_date desc
        limit 2000
    """
    return _read_dataframe(query, params)


def upsert_customer(payload: Dict[str, Any]) -> None:
    columns = [
        "customer_id",
        "customer_name",
        "contact_name",
        "phone",
        "fax",
        "bill_to",
        "balance_total",
        "market",
        "merchant_group",
        "xero_account_number",
    ]
    values = [payload.get(col) for col in columns]
    placeholders = ",".join(["%s"] * len(columns))
    updates = ",".join([f"{col}=excluded.{col}" for col in columns if col != "customer_id"])
    sql_stmt = f"""
        insert into dw.dim_customer ({', '.join(columns)})
        values ({placeholders})
        on conflict (customer_id)
        do update set {updates}
    """
    with get_connection() as conn:
        with conn.cursor() as cur:
            cur.execute(sql_stmt, values)
            conn.commit()


def upsert_product(payload: Dict[str, Any]) -> None:
    columns = [
        "product_id",
        "product_code",
        "item_name",
        "item_description",
        "product_group",
        "price",
        "gross_price",
    ]
    values = [payload.get(col) for col in columns]
    placeholders = ",".join(["%s"] * len(columns))
    updates = ",".join([f"{col}=excluded.{col}" for col in columns if col != "product_id"])
    sql_stmt = f"""
        insert into dw.dim_product ({', '.join(columns)})
        values ({placeholders})
        on conflict (product_id)
        do update set {updates}
    """
    with get_connection() as conn:
        with conn.cursor() as cur:
            cur.execute(sql_stmt, values)
            conn.commit()


def next_customer_id() -> str:
    """Generate next customer ID. Returns UUID for new customers since Xero uses UUIDs."""
    import uuid
    return str(uuid.uuid4())
<<<<<<< HEAD


def fetch_statement_data(parent_customer: str) -> pd.DataFrame:
    """Fetch the data required to generate a statement for a parent customer.

    Args:
        parent_customer: The merchant group name to fetch statement data for.

    Returns:
        DataFrame with statement details including merchant_group, customer_name,
        bill_to, invoice details, and aging information.

    Raises:
        RuntimeError: If database connection fails.
    """
    query = """
        select
            merchant_group,
            customer_name,
            bill_to,
            invoice_number,
            invoice_date,
            due_date,
            outstanding_amount,
            aging_bucket
        from mart.vw_statement_details
        where
            merchant_group = %s
        order by
            customer_name,
            invoice_date
    """
    try:
        return _read_dataframe(query, [parent_customer])
    except Exception as e:
        raise RuntimeError(f"Failed to fetch statement data for {parent_customer}: {e}") from e
=======
>>>>>>> a1f9780b


def next_product_id() -> int:
    query = "select coalesce(max(product_id), 0) + 1 as next_id from dw.dim_product"
    with get_connection() as conn:
        with conn.cursor() as cur:
            cur.execute(query)
            row = cur.fetchone()
            return int(row["next_id"])


def fetch_archived_customers() -> pd.DataFrame:
    """Fetch archived customers for the archived records view."""
    query = """
        select customer_id, customer_name, market, merchant_group, merged_into
        from dw.dim_customer
        where archived = true
        order by customer_name
    """
    return _read_dataframe(query)


def fetch_archived_products() -> pd.DataFrame:
    """Fetch archived products for the archived records view."""
    query = """
        select product_id, product_code, item_name, product_group
        from dw.dim_product
        where archived = true
        order by item_name
    """
    return _read_dataframe(query)


def fetch_xero_customers() -> pd.DataFrame:
    """Fetch customers that came from Xero (identified by UUID format customer_id)."""
    query = """
        select customer_id, customer_name
        from dw.dim_customer
        where (archived = false or archived is null)
        and customer_id ~ '^[0-9a-f]{8}-[0-9a-f]{4}-[0-9a-f]{4}-[0-9a-f]{4}-[0-9a-f]{12}$'
        order by customer_name
    """
    return _read_dataframe(query)


def fetch_historical_customers() -> pd.DataFrame:
    """Fetch historical customers (non-UUID format customer_id)."""
    query = """
        select customer_id, customer_name
        from dw.dim_customer
        where (archived = false or archived is null)
        and customer_id !~ '^[0-9a-f]{8}-[0-9a-f]{4}-[0-9a-f]{4}-[0-9a-f]{4}-[0-9a-f]{12}$'
        order by customer_name
    """
    return _read_dataframe(query)
<|MERGE_RESOLUTION|>--- conflicted
+++ resolved
@@ -410,7 +410,6 @@
     """Generate next customer ID. Returns UUID for new customers since Xero uses UUIDs."""
     import uuid
     return str(uuid.uuid4())
-<<<<<<< HEAD
 
 
 def fetch_statement_data(parent_customer: str) -> pd.DataFrame:
@@ -447,8 +446,6 @@
         return _read_dataframe(query, [parent_customer])
     except Exception as e:
         raise RuntimeError(f"Failed to fetch statement data for {parent_customer}: {e}") from e
-=======
->>>>>>> a1f9780b
 
 
 def next_product_id() -> int:
